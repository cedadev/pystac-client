--- conflicted
+++ resolved
@@ -22,11 +22,7 @@
     QUERY = rf"{stac_prefix}(.*){re.escape('/item-search#query')}"
     FILTER = rf"{stac_prefix}(.*){re.escape('/item-search#filter')}"
     FREETEXT = fr"{stac_prefix}(.*){re.escape('/item-search#free-text-search')}"
-<<<<<<< HEAD
-    COLLECTIONS = re.escape("http://www.opengis.net/spec/ogcapi-features-1/1.0/conf/oas30")
     ASSET_SEARCH = fr"{stac_prefix}(.*){re.escape('/asset-search')}"
-=======
->>>>>>> 75be1161
 
 
 CONFORMANCE_URIS = {c.name: c.value for c in ConformanceClasses}