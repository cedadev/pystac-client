--- conflicted
+++ resolved
@@ -6,13 +6,8 @@
 
 ## [Unreleased]
 
-<<<<<<< HEAD
+### Fixed
 - The tests folder is no longer installed as a package.
-=======
-### Fixed
-
-- Parameter formatting for GET searches in `ItemSearch.get_parameters` [#124](https://github.com/stac-utils/pystac-client/pull/124)
->>>>>>> 69d48e2e
 
 ## [0.3.1] - 2021-11-17
 
