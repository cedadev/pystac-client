from functools import lru_cache
from typing import TYPE_CHECKING, Any, Dict, Iterator, Optional

import pystac
import pystac.validation
from pystac import Collection

from pystac_client.collection_client import CollectionClient
from pystac_client.conformance import ConformanceClasses
from pystac_client.errors import ClientTypeError
from pystac_client.exceptions import APIError
from pystac_client.item_search import ItemSearch
from pystac_client.stac_api_io import StacApiIO
from pystac_client.asset_search import AssetSearch

if TYPE_CHECKING:
    from pystac.item import Item as Item_Type


class Client(pystac.Catalog):
    """A Client for interacting with the root of a STAC Catalog or API

    Instances of the ``Client`` class inherit from :class:`pystac.Catalog`
    and provide a convenient way of interacting
    with STAC Catalogs OR STAC APIs that conform to the `STAC API spec
    <https://github.com/radiantearth/stac-api-spec>`_.
    In addition to being a valid
    `STAC Catalog
    <https://github.com/radiantearth/stac-spec/blob/master/catalog-spec/catalog-spec.md>`_
    APIs that have a ``"conformsTo"`` indicate that it supports additional
    functionality on top of a normal STAC Catalog,
    such as searching items (e.g., /search endpoint).
    """

    def __repr__(self) -> str:
        return "<Client id={}>".format(self.id)

    @classmethod
    def open(
        cls,
        url: str,
        headers: Optional[Dict[str, str]] = None,
        parameters: Optional[Dict[str, Any]] = None,
        ignore_conformance: bool = False,
    ) -> "Client":
        """Opens a STAC Catalog or API
        This function will read the root catalog of a STAC Catalog or API

        Args:
            url : The URL of a STAC Catalog. If not specified, this will use the
                `STAC_URL` environment variable.
            headers : A dictionary of additional headers to use in all requests
                made to any part of this Catalog/API.
            parameters: Optional dictionary of query string parameters to
                include in all requests.
            ignore_conformance : Ignore any advertised Conformance Classes in this
                Catalog/API. This means that
                functions will skip checking conformance, and may throw an unknown
                error if that feature is
                not supported, rather than a :class:`NotImplementedError`.

        Return:
            catalog : A :class:`Client` instance for this Catalog/API
        """
        client: Client = cls.from_file(url, headers=headers, parameters=parameters)
        search_link = client.get_search_link()
        # if there is a search link, but no conformsTo advertised, ignore
        # conformance entirely
        # NOTE: this behavior to be deprecated as implementations become conformant
        if client._stac_io and (
            ignore_conformance
            or (
                client
                and "conformsTo" not in client.extra_fields.keys()
                and search_link
                and search_link.href
                and len(search_link.href) > 0
            )
        ):
            client._stac_io.set_conformance(None)  # type: ignore

        return client

    @classmethod
    def from_file(  # type: ignore
        cls,
        href: str,
        stac_io: Optional[StacApiIO] = None,
        headers: Optional[Dict[str, str]] = None,
        parameters: Optional[Dict[str, Any]] = None,
    ) -> "Client":
        """Open a STAC Catalog/API

        Returns:
            Client: A Client (PySTAC Catalog) of the root Catalog for this Catalog/API
        """
        if stac_io is None:
            stac_io = StacApiIO(headers=headers, parameters=parameters)

        client: Client = super().from_file(href, stac_io)  # type: ignore

        client._stac_io._conformance = client.extra_fields.get(  # type: ignore
            "conformsTo", []
        )

        return client

    def _supports_collections(self) -> bool:
        return self._conforms_to(ConformanceClasses.COLLECTIONS) or self._conforms_to(
            ConformanceClasses.FEATURES
        )

    def _conforms_to(self, conformance_class: ConformanceClasses) -> bool:
        return self._stac_io.conforms_to(conformance_class)  # type: ignore

    @classmethod
    def from_dict(
        cls,
        d: Dict[str, Any],
        href: Optional[str] = None,
        root: Optional[pystac.Catalog] = None,
        migrate: bool = False,
        preserve_dict: bool = True,
    ) -> "Client":
        try:
            # this will return a Client because we have used a StacApiIO instance
            return super().from_dict(  # type: ignore
                d=d, href=href, root=root, migrate=migrate, preserve_dict=preserve_dict
            )
        except pystac.STACTypeError:
            raise ClientTypeError(
                f"Could not open Client (href={href}), "
                f"expected type=Catalog, found type={d.get('type', None)}"
            )

    @lru_cache()
    def get_collection(self, collection_id: str) -> Optional[Collection]:
        """Get a single collection from this Catalog/API

        Args:
            collection_id: The Collection ID to get

        Returns:
            CollectionClient: A STAC Collection
        """
        if self._supports_collections() and self._stac_io:
            url = f"{self.get_self_href()}/collections/{collection_id}"
            collection = CollectionClient.from_dict(
                self._stac_io.read_json(url), root=self
            )
            return collection
        else:
            for col in self.get_collections():
                if col.id == collection_id:
                    return col

        return None

    def get_collections(self) -> Iterator[Collection]:
        """Get Collections in this Catalog

            Gets the collections from the /collections endpoint if supported,
            otherwise fall back to Catalog behavior of following child links

        Return:
            Iterator[Collection]: Iterator over Collections in Catalog/API
        """
        if self._supports_collections() and self.get_self_href() is not None:
            url = f"{self.get_self_href()}/collections"
            for page in self._stac_io.get_pages(url):  # type: ignore
                if "collections" not in page:
                    raise APIError("Invalid response from /collections")
                for col in page["collections"]:
                    yield CollectionClient.from_dict(col, root=self)
        else:
            yield from super().get_collections()

    def get_items(self) -> Iterator["Item_Type"]:
        """Return all items of this catalog.

        Return:
            Iterator[Item]:: Iterator of items whose parent is this
                catalog.
        """
        if self._conforms_to(ConformanceClasses.ITEM_SEARCH):
            search = self.search()
            yield from search.items()
        else:
            yield from super().get_items()

    def get_all_items(self) -> Iterator["Item_Type"]:
        """Get all items from this catalog and all subcatalogs. Will traverse
        any subcatalogs recursively, or use the /search endpoint if supported

        Returns:
            Iterator[Item]:: All items that belong to this catalog, and all
                catalogs or collections connected to this catalog through
                child links.
        """
        if self._conforms_to(ConformanceClasses.ITEM_SEARCH):
            yield from self.get_items()
        else:
            yield from super().get_items()

    def search(self, **kwargs: Any) -> ItemSearch:
        """Query the ``/search`` endpoint using the given parameters.

        This method returns an :class:`~pystac_client.ItemSearch` instance, see that
        class's documentation for details on how to get the number of matches and
        iterate over results. All keyword arguments are passed directly to the
        :class:`~pystac_client.ItemSearch` instance.

        .. warning::

            This method is only implemented if the API conforms to the
            `STAC API - Item Search
            <https://github.com/radiantearth/stac-api-spec/tree/master/item-search>`__
            spec *and* contains a link with a ``"rel"`` type of ``"search"`` in its
            root catalog. If the API does not meet either of these criteria, this
            method will raise a :exc:`NotImplementedError`.

        Args:
            **kwargs : Any parameter to the :class:`~pystac_client.ItemSearch` class,
             other than `url`, `conformance`, and `stac_io` which are set from this
             Client instance

        Returns:
            search : An ItemSearch instance that can be used to iterate through Items.

        Raises:
            NotImplementedError: If the API does not conform to the `Item Search spec
                <https://github.com/radiantearth/stac-api-spec/tree/master/item-search>`__
                or does not have a link with
                a ``"rel"`` type of ``"search"``.
        """
        if not self._conforms_to(ConformanceClasses.ITEM_SEARCH):
            raise NotImplementedError(
                "This catalog does not support search because it "
                f'does not conform to "{ConformanceClasses.ITEM_SEARCH}"'
            )
        search_link = self.get_search_link()
        if search_link:
            if isinstance(search_link.target, str):
                search_href = search_link.target
            else:
                raise NotImplementedError(
                    "Link with rel=search was an object rather than a URI"
                )
        else:
            raise NotImplementedError(
                "No link with rel=search could be found in this catalog"
            )

        return ItemSearch(
            url=search_href,
            stac_io=self._stac_io,  # type: ignore
            client=self,
            **kwargs,
        )

<<<<<<< HEAD
        return ItemSearch(search_link.target, stac_io=self._stac_io, client=self, **kwargs)

    def asset_search(self, **kwargs: Any) -> AssetSearch:
        if self._stac_io.conforms_to(ConformanceClasses.ASSET_SEARCH):
            search_link = self.get_self_href() + '/asset/search'
        else:
            NotImplementedError("This Catalog does not have Asset Search")

        return AssetSearch(url=search_link,stac_io=self._stac_io, client=self, **kwargs)
=======
    def get_search_link(self) -> Optional[pystac.Link]:
        """Returns this client's search link.

        Searches for a link with rel="search" and either a GEOJSON or JSON media type.

        Returns:
            Optional[pystac.Link]: The search link, or None if there is not one found.
        """
        return next(
            (
                link
                for link in self.links
                if link.rel == "search"
                and (
                    link.media_type == pystac.MediaType.GEOJSON
                    or link.media_type == pystac.MediaType.JSON
                )
            ),
            None,
        )
>>>>>>> 75be1161
<|MERGE_RESOLUTION|>--- conflicted
+++ resolved
@@ -258,17 +258,6 @@
             **kwargs,
         )
 
-<<<<<<< HEAD
-        return ItemSearch(search_link.target, stac_io=self._stac_io, client=self, **kwargs)
-
-    def asset_search(self, **kwargs: Any) -> AssetSearch:
-        if self._stac_io.conforms_to(ConformanceClasses.ASSET_SEARCH):
-            search_link = self.get_self_href() + '/asset/search'
-        else:
-            NotImplementedError("This Catalog does not have Asset Search")
-
-        return AssetSearch(url=search_link,stac_io=self._stac_io, client=self, **kwargs)
-=======
     def get_search_link(self) -> Optional[pystac.Link]:
         """Returns this client's search link.
 
@@ -289,4 +278,11 @@
             ),
             None,
         )
->>>>>>> 75be1161
+
+    def asset_search(self, **kwargs: Any) -> AssetSearch:
+        if self._stac_io.conforms_to(ConformanceClasses.ASSET_SEARCH):
+            search_link = self.get_self_href() + '/asset/search'
+        else:
+            NotImplementedError("This Catalog does not have Asset Search")
+
+        return AssetSearch(url=search_link,stac_io=self._stac_io, client=self, **kwargs)