--- conflicted
+++ resolved
@@ -1,25 +1,7 @@
 # flake8: noqa
 
-<<<<<<< HEAD
-from pystac_client.version import __version__
-from pystac_client.item_search import ItemSearch
-from pystac_client.asset_search import AssetSearch
-from pystac_client.client import Client
-from pystac_client.collection_client import CollectionClient
-from pystac_client.conformance import ConformanceClasses
-
-# from typing import Iterator
-#
-#
-# def get_assets(self) -> Iterator['Asset']:
-#     asset_link = self.get_single_link('assets')
-#     if asset_link is not None:
-#         search = AssetSearch(asset_link.href, method='GET', stac_io=self.get_root()._stac_io)
-#         yield from search.get_assets()
-=======
 from pystac_client.client import Client
 from pystac_client.collection_client import CollectionClient
 from pystac_client.conformance import ConformanceClasses
 from pystac_client.item_search import ItemSearch
-from pystac_client.version import __version__
->>>>>>> 75be1161
+from pystac_client.version import __version__